import WebSocket from 'ws';
import fs from 'fs';
import yaml from 'js-yaml';
import messageManager, { MessageManager } from './messageManager';

/**
 * Class representing a WebSocket connection.
 */
class cbws {
    websocket!: WebSocket;
    private initialized: boolean = false;

    /**
     * Constructs a new cbws instance and initializes the WebSocket connection.
     */
    constructor() {
        console.log('[WebSocket] Initializing cbws instance');
        // this.websocket=undefined;
        // this.websocket = new WebSocket(`ws://localhost:${process.env.SOCKET_PORT}/codebolt?id=${uniqueConnectionId}${agentIdParam}${parentIdParam}${process.env.Is_Dev ? '&dev=true' : ''}`);
        // this.initializeWebSocket(initialMessage).catch(error => {
        //     console.error("WebSocket connection failed:", error);
        // });
    }

    private getUniqueConnectionId(): string {
        try {
            console.log('[WebSocket] Reading unique connection ID from codeboltagent.yaml');
            let fileContents = fs.readFileSync('./codeboltagent.yaml', 'utf8');
            let data: any = yaml.load(fileContents);
            const connectionId = data.unique_connectionid;
            console.log('[WebSocket] Successfully retrieved connection ID:', connectionId);
            return connectionId;
        } catch (e) {
            console.error('[WebSocket] Unable to locate codeboltagent.yaml file:', e);
            return '';
        }
    }

    private getInitialMessage(): string {
        try {
            console.log('[WebSocket] Reading initial message from codeboltagent.yaml');
            let fileContents = fs.readFileSync('./codeboltagent.yaml', 'utf8');
            let data: any = yaml.load(fileContents);
            const initialMessage = data.initial_message;
            console.log('[WebSocket] Successfully retrieved initial message');
            return initialMessage;
        } catch (e) {
            console.warn('[WebSocket] Unable to locate codeboltagent.yaml file for initial message:', e);
            return '';
        }
    }

    /**
     * Initializes the WebSocket by setting up event listeners and returning a promise that resolves
     * when the WebSocket connection is successfully opened.
     * @returns {Promise<WebSocket>} A promise that resolves with the WebSocket instance.
     */
    public async initializeWebSocket(): Promise<WebSocket> {
        console.log('[WebSocket] Starting WebSocket initialization');
        
        const uniqueConnectionId = this.getUniqueConnectionId();
        const initialMessage = this.getInitialMessage();

        const agentIdParam = process.env.agentId ? `&agentId=${process.env.agentId}` : '';
        const parentIdParam = process.env.parentId ? `&parentId=${process.env.parentId}` : '';
        const parentAgentInstanceIdParam = process.env.parentAgentInstanceId ? `&parentAgentInstanceId=${process.env.parentAgentInstanceId}` : '';
        const agentTask = process.env.agentTask ? `&agentTask=${process.env.agentTask}` : '';
        const socketPort = process.env.SOCKET_PORT || '12345';
        const serverUrl = process.env.CODEBOLT_SERVER_URL || 'localhost';
        
<<<<<<< HEAD
        // const wsUrl = `ws://100.126.109.83:${socketPort}/codebolt?id=${uniqueConnectionId}${agentIdParam}${parentIdParam}${parentAgentInstanceIdParam}${agentTask}${process.env.Is_Dev ? '&dev=true' : ''}`;

        const wsUrl = `ws://localhost:${socketPort}/codebolt?id=${uniqueConnectionId}${agentIdParam}${parentIdParam}${parentAgentInstanceIdParam}${agentTask}${process.env.Is_Dev ? '&dev=true' : ''}`;
       
        
=======
        const wsUrl = `ws://${serverUrl}:${socketPort}/codebolt?id=${uniqueConnectionId}${agentIdParam}${parentIdParam}${parentAgentInstanceIdParam}${agentTask}${process.env.Is_Dev ? '&dev=true' : ''}`;
>>>>>>> b6b32fd5
        console.log('[WebSocket] Connecting to:', wsUrl);
        
        this.websocket = new WebSocket(wsUrl);

        return new Promise((resolve, reject) => {
            // Set a timeout for the connection
            const connectionTimeout = setTimeout(() => {
                console.error('[WebSocket] Connection timeout after 10 seconds');
                if (this.websocket) {
                    this.websocket.terminate();
                }
                reject(new Error('WebSocket connection timeout after 10 seconds'));
            }, 10000);

            this.websocket.on('error', (error: Error) => {
                console.error('[WebSocket] Connection error:', error);
                clearTimeout(connectionTimeout);
                reject(error);
            });

            this.websocket.on('open', () => {
                console.log('[WebSocket] Connection opened successfully');
                clearTimeout(connectionTimeout);
                // Initialize the message manager with this websocket
                console.log('[WebSocket] Initializing message manager');
                messageManager.initialize(this.websocket);
                this.initialized = true;
                console.log('[WebSocket] WebSocket fully initialized and ready');
                resolve(this.websocket);
            });

            this.websocket.on('close', (code: number, reason: Buffer) => {
                console.log(`[WebSocket] Connection closed with code: ${code}, reason: ${reason.toString()}`);
                clearTimeout(connectionTimeout);
                // Clean up pending requests when connection closes
                console.log('[WebSocket] Cleaning up message manager');
                messageManager.cleanup();
                this.initialized = false;
            });

            this.websocket.on('message', (data: WebSocket.Data) => {
                console.log('[WebSocket] Message received:', data.toString().substring(0, 100) + (data.toString().length > 100 ? '...' : ''));
            });

            this.websocket.on('ping', () => {
                console.log('[WebSocket] Ping received');
            });

            this.websocket.on('pong', () => {
                console.log('[WebSocket] Pong received');
            });
        });
    }

    /**
     * Getter for the WebSocket instance. Throws an error if the WebSocket is not open.
     * @returns {WebSocket} The WebSocket instance.
     * @throws {Error} If the WebSocket is not open.
     */
    get getWebsocket(): WebSocket {
        if (!this.websocket) {
            console.error('[WebSocket] WebSocket is not initialized');
            throw new Error('WebSocket is not initialized');
        }

        if (this.websocket.readyState !== WebSocket.OPEN) {
            console.error('[WebSocket] Attempted to access WebSocket but it is not open. Ready state:', this.websocket.readyState);
            throw new Error('WebSocket is not open');
        }

        console.log('[WebSocket] WebSocket access - ready state:', this.websocket.readyState);
        return this.websocket;
    }

    /**
     * Waits for the WebSocket to be ready and returns it.
     * @returns {Promise<WebSocket>} A promise that resolves with the WebSocket instance when it's ready.
     */
    public async waitForWebSocket(): Promise<WebSocket> {
        if (!this.websocket) {
            console.error('[WebSocket] WebSocket is not initialized');
            throw new Error('WebSocket is not initialized');
        }

        if (this.websocket.readyState === WebSocket.OPEN) {
            console.log('[WebSocket] WebSocket is already open');
            return this.websocket;
        }

        console.log('[WebSocket] Waiting for WebSocket to connect...');
        return new Promise<WebSocket>((resolve, reject) => {
            const timeout = setTimeout(() => {
                console.error('[WebSocket] Connection timeout after 5 seconds');
                reject(new Error('WebSocket connection timeout'));
            }, 5000);

            this.websocket!.once('open', () => {
                console.log('[WebSocket] WebSocket connection established while waiting');
                clearTimeout(timeout);
                resolve(this.websocket);
            });

            this.websocket!.once('error', (error) => {
                console.error('[WebSocket] WebSocket error while waiting:', error);
                clearTimeout(timeout);
                reject(error);
            });
        });
    }

    /**
     * Get the message manager instance
     */
    get messageManager(): MessageManager {
        if (!this.initialized) {
            console.log('[WebSocket] Accessing message manager (not yet initialized)');
        }
        return messageManager;
    }

    /**
     * Check if the WebSocket is initialized and ready
     */
    get isInitialized(): boolean {
        return this.initialized && this.websocket && this.websocket.readyState === WebSocket.OPEN;
    }
}

// console.log('[WebSocket] Creating cbws singleton instance');
export default new cbws();<|MERGE_RESOLUTION|>--- conflicted
+++ resolved
@@ -68,15 +68,7 @@
         const socketPort = process.env.SOCKET_PORT || '12345';
         const serverUrl = process.env.CODEBOLT_SERVER_URL || 'localhost';
         
-<<<<<<< HEAD
-        // const wsUrl = `ws://100.126.109.83:${socketPort}/codebolt?id=${uniqueConnectionId}${agentIdParam}${parentIdParam}${parentAgentInstanceIdParam}${agentTask}${process.env.Is_Dev ? '&dev=true' : ''}`;
-
-        const wsUrl = `ws://localhost:${socketPort}/codebolt?id=${uniqueConnectionId}${agentIdParam}${parentIdParam}${parentAgentInstanceIdParam}${agentTask}${process.env.Is_Dev ? '&dev=true' : ''}`;
-       
-        
-=======
         const wsUrl = `ws://${serverUrl}:${socketPort}/codebolt?id=${uniqueConnectionId}${agentIdParam}${parentIdParam}${parentAgentInstanceIdParam}${agentTask}${process.env.Is_Dev ? '&dev=true' : ''}`;
->>>>>>> b6b32fd5
         console.log('[WebSocket] Connecting to:', wsUrl);
         
         this.websocket = new WebSocket(wsUrl);
