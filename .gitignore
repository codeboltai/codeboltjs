--- conflicted
+++ resolved
@@ -1,10 +1,5 @@
 build
 node_modules
-<<<<<<< HEAD
 modules
 index.js
-index.d.ts
-=======
-
-modules
->>>>>>> 0667c415
+index.d.ts