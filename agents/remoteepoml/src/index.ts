--- conflicted
+++ resolved
@@ -5,7 +5,6 @@
 // Main message handler for CodeBolt
 codebolt.onMessage(async (message: any): Promise<any> => {
     try {
-<<<<<<< HEAD
 //         const prompt = `
 // <>
 //   This is the Gemini CLI. We are setting up the context for our chat.
@@ -88,15 +87,6 @@
             console.log(`Parsed prompt saved to: ${filepath}`);
 
         codebolt.chat.sendMessage(parsedPrompt, {message: "Hello"});
-=======
-
-        const enabledResponse = await codebolt.mcp.getEnabledMCPServers();
-        console.log("enabledResponse",enabledResponse);
-        codebolt.chat.sendMessage(JSON.stringify(enabledResponse), {message: "Hello"});
-
-        // const prompt = `<MCPToolServer mcpServerNames={["codebolt"]} syntax="markdown" />`
-        // codebolt.chat.sendMessage(await epomlparse(prompt), {message: "Hello"});
->>>>>>> 5978fe3a
         // codebolt.chat.sendMessage("Hi2", {message: "Hello"});
         
     } catch (error) {
