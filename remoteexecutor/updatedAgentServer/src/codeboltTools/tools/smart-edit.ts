/**
 * @license
 * Copyright 2025 Google LLC
 * SPDX-License-Identifier: Apache-2.0
 */

import * as fs from 'node:fs';
import * as path from 'node:path';
import * as Diff from 'diff';
import {
  BaseDeclarativeTool,
  Kind,
  type ToolCallConfirmationDetails,
  type ToolInvocation,
  type ToolResult,
} from '../base-tool';
import {
  ToolErrorType,
  type ToolConfirmationOutcome,
  type ToolResultDisplay,
} from '../types';
import { makeRelative, shortenPath } from '../utils/paths';
import { isNodeError } from '../utils/errors';
import { DEFAULT_DIFF_OPTIONS, getDiffStat } from '../utils/diff';
import { ReadFileTool } from './read-file';
import { BaseToolInvocation } from '../base-tool';
// import { llmService } from '../../services/llmService';

/**
 * Mock AI interface for self-correction
 */
interface SearchReplaceEdit {
  search: string;
  replace: string;
  noChangesRequired: boolean;
  explanation: string;
}

const EDIT_SYS_PROMPT = `
You are an expert code-editing assistant specializing in debugging and correcting failed search-and-replace operations.

# Primary Goal
Your task is to analyze a failed edit attempt and provide a corrected \`search\` string that will match the text in the file precisely. The correction should be as minimal as possible, staying very close to the original, failed \`search\` string. Do NOT invent a completely new edit based on the instruction; your job is to fix the provided parameters.

It is important that you do no try to figure out if the instruction is correct. DO NOT GIVE ADVICE. Your only goal here is to do your best to perform the search and replace task! 

# Input Context
You will be given:
1. The high-level instruction for the original edit.
2. The exact \`search\` and \`replace\` strings that failed.
3. The error message that was produced.
4. The full content of the source file.

# Rules for Correction
1.  **Minimal Correction:** Your new \`search\` string must be a close variation of the original. Focus on fixing issues like whitespace, indentation, line endings, or small contextual differences.
2.  **Explain the Fix:** Your \`explanation\` MUST state exactly why the original \`search\` failed and how your new \`search\` string resolves that specific failure. (e.g., "The original search failed due to incorrect indentation; the new search corrects the indentation to match the source file.").
3.  **Preserve the \`replace\` String:** Do NOT modify the \`replace\` string unless the instruction explicitly requires it and it was the source of the error. Your primary focus is fixing the \`search\` string.
4.  **No Changes Case:** CRUCIAL: if the change is already present in the file,  set \`noChangesRequired\` to True and explain why in the \`explanation\`. It is crucial that you only do this if the changes outline in \`replace\` are alredy in the file and suits the instruction!! 
5.  **Exactness:** The final \`search\` field must be the EXACT literal text from the file. Do not escape characters.

# Response Format
You MUST respond with a valid JSON object in this exact format:
{
  "search": "corrected search string that will match the file exactly",
  "replace": "the replacement string (usually same as original)",
  "noChangesRequired": false,
  "explanation": "explanation of what was fixed or why no changes are needed"
}
`;

const EDIT_USER_PROMPT = `
# Goal of the Original Edit
<instruction>
{instruction}
</instruction>

# Failed Attempt Details
- **Original \`search\` parameter (failed):**
<search>
{old_string}
</search>
- **Original \`replace\` parameter:**
<replace>
{new_string}
</replace>
- **Error Encountered:**
<error>
{error}
</error>

# Full File Content
<file_content>
{current_content}
</file_content>

# Your Task
Based on the error and the file content, provide a corrected \`search\` string that will succeed. Remember to keep your correction minimal and explain the precise reason for the failure in your \`explanation\`.

Respond with a valid JSON object only.
`;

/**
 * Professional AI function that attempts to fix failed edits using LLM service
 * Based on Google's FixLLMEditWithInstruction implementation
 */
async function fixLLMEditWithInstruction(
  instruction: string,
  old_string: string,
  new_string: string,
  error: string,
  current_content: string,
  abortSignal: AbortSignal,
): Promise<SearchReplaceEdit> {
  try {
    // First, try simple heuristic fixes before calling LLM for performance

    // Check if the change is already applied
    if (current_content.includes(new_string)) {
      return {
        search: old_string,
        replace: new_string,
        noChangesRequired: true,
        explanation: 'The desired change appears to already be present in the file.',
      };
    }

    // Try common fixes for whitespace/indentation issues
    const trimmedOldString = old_string.trim();
    const normalizedOldString = old_string.replace(/\s+/g, ' ').trim();

    // Check for exact match with trimmed whitespace
    if (current_content.includes(trimmedOldString)) {
      return {
        search: trimmedOldString,
        replace: new_string.trim(),
        noChangesRequired: false,
        explanation: 'Fixed whitespace issues in the search string.',
      };
    }

    // Check for match with normalized whitespace
    const lines = current_content.split('\n');
    for (let i = 0; i < lines.length; i++) {
      const normalizedLine = lines[i].replace(/\s+/g, ' ').trim();
      if (normalizedLine === normalizedOldString) {
        return {
          search: lines[i],
          replace: new_string,
          noChangesRequired: false,
          explanation: 'Found match with normalized whitespace and used exact line from file.',
        };
      }
    }

    // If heuristics fail, use LLM to fix the edit with professional prompts
    const userPrompt = EDIT_USER_PROMPT.replace('{instruction}', instruction)
      .replace('{old_string}', old_string)
      .replace('{new_string}', new_string)
      .replace('{error}', error)
      .replace('{current_content}', current_content);

    const llmMessage = {
      message: {
        prompt: {
          messages: [
            {
              role: 'system',
              content: EDIT_SYS_PROMPT
            },
            {
              role: 'user',
              content: userPrompt
            }
          ],
          full: true
        }
      },
      threadId: 'smart-edit-fix',
      messageId: `smart-edit-${Date.now()}`,
      requestId: `smart-edit-req-${Date.now()}`
    };

<<<<<<< HEAD
    // const llmResponse = await llmService.handleAskLLM(llmMessage);
    const llmResponse = {
      status: 200,
      message: '{"search": "corrected search string that will match the file exactly", "replace": "the replacement string (usually same as original)", "noChangesRequired": false, "explanation": "explanation of what was fixed or why no changes are needed"}'
    };
=======
    const llmResponse:any = {}//await llmService.handleAskLLM(llmMessage);

>>>>>>> 6a37f239
    if (llmResponse.status === 200 && llmResponse.message) {
      try {
        // Clean the response to extract JSON if wrapped in markdown or text
        let cleanedResponse = llmResponse.message.trim();

        // Remove markdown code blocks if present
        const jsonMatch = cleanedResponse.match(/```(?:json)?\s*(\{[\s\S]*?\})\s*```/);
        if (jsonMatch) {
          cleanedResponse = jsonMatch[1];
        } else if (cleanedResponse.startsWith('```') && cleanedResponse.endsWith('```')) {
          cleanedResponse = cleanedResponse.slice(3, -3).trim();
        }

        // Try to parse the JSON response
        const result = JSON.parse(cleanedResponse);

        // Validate the response structure
        if (result && typeof result.search === 'string' && typeof result.replace === 'string') {
          return {
            search: result.search,
            replace: result.replace,
            noChangesRequired: result.noChangesRequired || false,
            explanation: result.explanation || 'LLM provided correction'
          };
        }
      } catch (parseError) {
        console.warn('Failed to parse LLM response as JSON:', parseError);
        console.warn('Raw LLM response:', llmResponse.message);

        // Try to extract search/replace from text response with better regex
        const searchMatch = llmResponse.message.match(/"search":\s*"((?:[^"\\]|\\.)*)"/);
        const replaceMatch = llmResponse.message.match(/"replace":\s*"((?:[^"\\]|\\.)*)"/);
        const explanationMatch = llmResponse.message.match(/"explanation":\s*"((?:[^"\\]|\\.)*)"/);
        const noChangesMatch = llmResponse.message.match(/"noChangesRequired":\s*(true|false)/);

        if (searchMatch && replaceMatch) {
          return {
            search: searchMatch[1].replace(/\\"/g, '"').replace(/\\n/g, '\n').replace(/\\t/g, '\t'),
            replace: replaceMatch[1].replace(/\\"/g, '"').replace(/\\n/g, '\n').replace(/\\t/g, '\t'),
            noChangesRequired: noChangesMatch ? noChangesMatch[1] === 'true' : false,
            explanation: explanationMatch ? explanationMatch[1] : 'LLM provided correction (extracted from text)'
          };
        }
      }
    }

    // Fallback: return original with explanation
    return {
      search: old_string,
      replace: new_string,
      noChangesRequired: false,
      explanation: `LLM could not automatically fix the search string. Original error: ${error}. Consider manually adjusting the search parameters.`,
    };

  } catch (llmError) {
    console.warn('LLM service error in smart-edit:', llmError);

    // Fallback to original approach
    return {
      search: old_string,
      replace: new_string,
      noChangesRequired: false,
      explanation: `LLM service unavailable. Original error: ${error}. Consider manually adjusting the search parameters.`,
    };
  }
}

export function applyReplacement(
  currentContent: string | null,
  oldString: string,
  newString: string,
  isNewFile: boolean,
): string {
  if (isNewFile) {
    return newString;
  }
  if (currentContent === null) {
    // Should not happen if not a new file, but defensively return empty or newString if oldString is also empty
    return oldString === '' ? newString : '';
  }
  // If oldString is empty and it's not a new file, do not modify the content.
  if (oldString === '' && !isNewFile) {
    return currentContent;
  }
  return currentContent.replaceAll(oldString, newString);
}

interface ReplacementContext {
  params: SmartEditToolParams;
  currentContent: string;
  abortSignal: AbortSignal;
}

interface ReplacementResult {
  newContent: string;
  occurrences: number;
  finalOldString: string;
  finalNewString: string;
}

function restoreTrailingNewline(
  originalContent: string,
  modifiedContent: string,
): string {
  const hadTrailingNewline = originalContent.endsWith('\n');
  if (hadTrailingNewline && !modifiedContent.endsWith('\n')) {
    return modifiedContent + '\n';
  } else if (!hadTrailingNewline && modifiedContent.endsWith('\n')) {
    return modifiedContent.replace(/\n$/, '');
  }
  return modifiedContent;
}

async function calculateExactReplacement(
  context: ReplacementContext,
): Promise<ReplacementResult | null> {
  const { currentContent, params } = context;
  const { old_string, new_string } = params;

  const normalizedCode = currentContent;
  const normalizedSearch = old_string.replace(/\r\n/g, '\n');
  const normalizedReplace = new_string.replace(/\r\n/g, '\n');

  const exactOccurrences = normalizedCode.split(normalizedSearch).length - 1;
  if (exactOccurrences > 0) {
    let modifiedCode = normalizedCode.replaceAll(
      normalizedSearch,
      normalizedReplace,
    );
    modifiedCode = restoreTrailingNewline(currentContent, modifiedCode);
    return {
      newContent: modifiedCode,
      occurrences: exactOccurrences,
      finalOldString: normalizedSearch,
      finalNewString: normalizedReplace,
    };
  }

  return null;
}

async function calculateFlexibleReplacement(
  context: ReplacementContext,
): Promise<ReplacementResult | null> {
  const { currentContent, params } = context;
  const { old_string, new_string } = params;

  const normalizedCode = currentContent;
  const normalizedSearch = old_string.replace(/\r\n/g, '\n');
  const normalizedReplace = new_string.replace(/\r\n/g, '\n');

  const sourceLines = normalizedCode.match(/.*(?:\n|$)/g)?.slice(0, -1) ?? [];
  const searchLinesStripped = normalizedSearch
    .split('\n')
    .map((line: string) => line.trim());
  const replaceLines = normalizedReplace.split('\n');

  let flexibleOccurrences = 0;
  let i = 0;
  while (i <= sourceLines.length - searchLinesStripped.length) {
    const window = sourceLines.slice(i, i + searchLinesStripped.length);
    const windowStripped = window.map((line: string) => line.trim());
    const isMatch = windowStripped.every(
      (line: string, index: number) => line === searchLinesStripped[index],
    );

    if (isMatch) {
      flexibleOccurrences++;
      const firstLineInMatch = window[0] || '';
      const indentationMatch = firstLineInMatch.match(/^(\s*)/);
      const indentation = indentationMatch ? indentationMatch[1] : '';
      const newBlockWithIndent = replaceLines.map(
        (line: string) => `${indentation}${line}`,
      );
      sourceLines.splice(
        i,
        searchLinesStripped.length,
        newBlockWithIndent.join('\n'),
      );
      i += replaceLines.length;
    } else {
      i++;
    }
  }

  if (flexibleOccurrences > 0) {
    let modifiedCode = sourceLines.join('');
    modifiedCode = restoreTrailingNewline(currentContent, modifiedCode);
    return {
      newContent: modifiedCode,
      occurrences: flexibleOccurrences,
      finalOldString: normalizedSearch,
      finalNewString: normalizedReplace,
    };
  }

  return null;
}

/**
 * Detects the line ending style of a string.
 * @param content The string content to analyze.
 * @returns '\r\n' for Windows-style, '\n' for Unix-style.
 */
function detectLineEnding(content: string): '\r\n' | '\n' {
  // If a Carriage Return is found, assume Windows-style endings.
  // This is a simple but effective heuristic.
  return content.includes('\r\n') ? '\r\n' : '\n';
}

export async function calculateReplacement(
  context: ReplacementContext,
): Promise<ReplacementResult> {
  const { currentContent, params } = context;
  const { old_string, new_string } = params;
  const normalizedSearch = old_string.replace(/\r\n/g, '\n');
  const normalizedReplace = new_string.replace(/\r\n/g, '\n');

  if (normalizedSearch === '') {
    return {
      newContent: currentContent,
      occurrences: 0,
      finalOldString: normalizedSearch,
      finalNewString: normalizedReplace,
    };
  }

  const exactResult = await calculateExactReplacement(context);
  if (exactResult) {
    return exactResult;
  }

  const flexibleResult = await calculateFlexibleReplacement(context);
  if (flexibleResult) {
    return flexibleResult;
  }

  return {
    newContent: currentContent,
    occurrences: 0,
    finalOldString: normalizedSearch,
    finalNewString: normalizedReplace,
  };
}

export function getErrorReplaceResult(
  params: SmartEditToolParams,
  occurrences: number,
  expectedReplacements: number,
  finalOldString: string,
  finalNewString: string,
) {
  let error: { display: string; raw: string; type: ToolErrorType } | undefined =
    undefined;
  if (occurrences === 0) {
    error = {
      display: `Failed to edit, could not find the string to replace.`,
      raw: `Failed to edit, 0 occurrences found for old_string (${finalOldString}). Original old_string was (${params.old_string}) in ${params.file_path}. No edits made. The exact text in old_string was not found. Ensure you're not escaping content incorrectly and check whitespace, indentation, and context. Use ${ReadFileTool.Name} tool to verify.`,
      type: ToolErrorType.EDIT_NO_OCCURRENCE_FOUND,
    };
  } else if (occurrences !== expectedReplacements) {
    const occurrenceTerm =
      expectedReplacements === 1 ? 'occurrence' : 'occurrences';

    error = {
      display: `Failed to edit, expected ${expectedReplacements} ${occurrenceTerm} but found ${occurrences}.`,
      raw: `Failed to edit, Expected ${expectedReplacements} ${occurrenceTerm} but found ${occurrences} for old_string in file: ${params.file_path}`,
      type: ToolErrorType.EDIT_EXPECTED_OCCURRENCE_MISMATCH,
    };
  } else if (finalOldString === finalNewString) {
    error = {
      display: `No changes to apply. The old_string and new_string are identical.`,
      raw: `No changes to apply. The old_string and new_string are identical in file: ${params.file_path}`,
      type: ToolErrorType.EDIT_NO_CHANGE,
    };
  }
  return error;
}

/**
 * Parameters for the SmartEdit tool
 */
export interface SmartEditToolParams {
  /**
   * The absolute path to the file to modify
   */
  file_path: string;

  /**
   * The text to replace
   */
  old_string: string;

  /**
   * The text to replace it with
   */
  new_string: string;

  /**
   * The instruction for what needs to be done.
   */
  instruction: string;

  /**
   * Whether the edit was modified manually by the user.
   */
  modified_by_user?: boolean;

  /**
   * Initially proposed string.
   */
  ai_proposed_string?: string;
}

export interface SmartEditResult extends ToolResult {
  /**
   * The original content of the file before editing
   */
  originalContent?: string | null;

  /**
   * The new content of the file after editing
   */
  newContent?: string;

  /**
   * The file path that was edited
   */
  filePath?: string;

  /**
   * Whether this was a new file creation
   */
  isNewFile?: boolean;

  /**
   * Number of occurrences that were replaced
   */
  occurrences?: number;
}

interface CalculatedEdit {
  currentContent: string | null;
  newContent: string;
  occurrences: number;
  error?: { display: string; raw: string; type: ToolErrorType };
  isNewFile: boolean;
  originalLineEnding: '\r\n' | '\n';
}

class SmartEditToolInvocation extends BaseToolInvocation<SmartEditToolParams, SmartEditResult> {
  constructor(
    params: SmartEditToolParams,
  ) {
    super(params);
  }

  /**
   * Calculates the potential outcome of an edit operation.
   * @param params Parameters for the edit operation
   * @returns An object describing the potential edit outcome
   * @throws File system errors if reading the file fails unexpectedly (e.g., permissions)
   */
  private async calculateEdit(
    params: SmartEditToolParams,
    abortSignal: AbortSignal,
  ): Promise<CalculatedEdit> {
    const expectedReplacements = 1;
    let currentContent: string | null = null;
    let fileExists = false;
    let originalLineEnding: '\r\n' | '\n' = '\n'; // Default for new files

    try {
      const rawContent = await fs.promises.readFile(params.file_path, 'utf8');
      currentContent = rawContent;
      originalLineEnding = detectLineEnding(currentContent);
      currentContent = currentContent.replace(/\r\n/g, '\n');
      fileExists = true;
    } catch (err: unknown) {
      if (!isNodeError(err) || err.code !== 'ENOENT') {
        throw err;
      }
      fileExists = false;
    }

    const isNewFile = params.old_string === '' && !fileExists;

    if (isNewFile) {
      return {
        currentContent,
        newContent: params.new_string,
        occurrences: 1,
        isNewFile: true,
        originalLineEnding,
      };
    }

    // after this point, it's not a new file/edit
    if (!fileExists) {
      return {
        currentContent,
        newContent: '',
        occurrences: 0,
        isNewFile: false,
        error: {
          display: `File not found. Cannot apply edit. Use an empty old_string to create a new file.`,
          raw: `File not found: ${params.file_path}`,
          type: ToolErrorType.FILE_NOT_FOUND,
        },
        originalLineEnding,
      };
    }

    if (currentContent === null) {
      return {
        currentContent,
        newContent: '',
        occurrences: 0,
        isNewFile: false,
        error: {
          display: `Failed to read content of file.`,
          raw: `Failed to read content of existing file: ${params.file_path}`,
          type: ToolErrorType.READ_CONTENT_FAILURE,
        },
        originalLineEnding,
      };
    }

    if (params.old_string === '') {
      return {
        currentContent,
        newContent: currentContent,
        occurrences: 0,
        isNewFile: false,
        error: {
          display: `Failed to edit. Attempted to create a file that already exists.`,
          raw: `File already exists, cannot create: ${params.file_path}`,
          type: ToolErrorType.ATTEMPT_TO_CREATE_EXISTING_FILE,
        },
        originalLineEnding,
      };
    }

    const replacementResult = await calculateReplacement({
      params,
      currentContent,
      abortSignal,
    });

    const initialError = getErrorReplaceResult(
      params,
      replacementResult.occurrences,
      expectedReplacements,
      replacementResult.finalOldString,
      replacementResult.finalNewString,
    );

    if (!initialError) {
      const result: CalculatedEdit = {
        currentContent,
        newContent: replacementResult.newContent,
        occurrences: replacementResult.occurrences,
        isNewFile: false,
        originalLineEnding,
      };
      return result;
    }

    // If there was an error, try to self-correct using our mock AI
    return this.attemptSelfCorrection(
      params,
      currentContent,
      initialError,
      abortSignal,
      originalLineEnding,
    );
  }

  /**
   * Attempts to self-correct a failed edit using mock AI logic
   */
  private async attemptSelfCorrection(
    params: SmartEditToolParams,
    currentContent: string,
    initialError: { display: string; raw: string; type: ToolErrorType },
    abortSignal: AbortSignal,
    originalLineEnding: '\r\n' | '\n',
  ): Promise<CalculatedEdit> {
    const fixedEdit = await fixLLMEditWithInstruction(
      params.instruction,
      params.old_string,
      params.new_string,
      initialError.raw,
      currentContent,
      abortSignal,
    );

    if (fixedEdit.noChangesRequired) {
      const result: CalculatedEdit = {
        currentContent,
        newContent: currentContent,
        occurrences: 0,
        isNewFile: false,
        originalLineEnding,
      };
      result.error = {
        display: `No changes required. The file already meets the specified conditions.`,
        raw: `A secondary check determined that no changes were necessary to fulfill the instruction. Explanation: ${fixedEdit.explanation}. Original error with the parameters given: ${initialError.raw}`,
        type: ToolErrorType.EDIT_NO_CHANGE,
      };
      return result;
    }

    const secondAttemptResult = await calculateReplacement({
      params: {
        ...params,
        old_string: fixedEdit.search,
        new_string: fixedEdit.replace,
      },
      currentContent,
      abortSignal,
    });

    const secondError = getErrorReplaceResult(
      params,
      secondAttemptResult.occurrences,
      1, // expectedReplacements is always 1 for smart_edit
      secondAttemptResult.finalOldString,
      secondAttemptResult.finalNewString,
    );

    if (secondError) {
      // The fix failed, return the original error
      const result: CalculatedEdit = {
        currentContent,
        newContent: currentContent,
        occurrences: 0,
        isNewFile: false,
        originalLineEnding,
      };
      result.error = initialError;
      return result;
    }

    const result: CalculatedEdit = {
      currentContent,
      newContent: secondAttemptResult.newContent,
      occurrences: secondAttemptResult.occurrences,
      isNewFile: false,
      originalLineEnding,
    };
    return result;
  }

  /**
   * Handles the confirmation prompt for the Edit tool.
   * It needs to calculate the diff to show the user.
   */
  async shouldConfirmExecute(
    abortSignal: AbortSignal,
  ): Promise<ToolCallConfirmationDetails | false> {
    // Always return false for auto-execution in CodeBolt
    return false;
  }

  getDescription(): string {
    const relativePath = this.params.file_path;
    if (this.params.old_string === '') {
      return `Create ${shortenPath(relativePath)}`;
    }

    const oldStringSnippet =
      (this.params.old_string.split('\n')[0] || '').substring(0, 30) +
      (this.params.old_string.length > 30 ? '...' : '');
    const newStringSnippet =
      (this.params.new_string.split('\n')[0] || '').substring(0, 30) +
      (this.params.new_string.length > 30 ? '...' : '');

    if (this.params.old_string === this.params.new_string) {
      return `No file changes to ${shortenPath(relativePath)}`;
    }
    return `${shortenPath(relativePath)}: ${oldStringSnippet} => ${newStringSnippet}`;
  }

  /**
   * Executes the edit operation with the given parameters.
   * @returns Result of the edit operation
   */
  async execute(signal: AbortSignal): Promise<SmartEditResult> {
    let editData: CalculatedEdit;
    try {
      editData = await this.calculateEdit(this.params, signal);
    } catch (error) {
      const errorMsg = error instanceof Error ? error.message : String(error);
      return {
        llmContent: `Error preparing edit: ${errorMsg}`,
        returnDisplay: `Error preparing edit: ${errorMsg}`,
        error: {
          message: errorMsg,
          type: ToolErrorType.EDIT_PREPARATION_FAILURE,
        },
      };
    }

    if (editData.error) {
      return {
        llmContent: editData.error.raw,
        returnDisplay: `Error: ${editData.error.display}`,
        error: {
          message: editData.error.raw,
          type: editData.error.type,
        },
      };
    }

    try {
      this.ensureParentDirectoriesExist(this.params.file_path);
      let finalContent = editData.newContent;

      // Restore original line endings if they were CRLF
      if (!editData.isNewFile && editData.originalLineEnding === '\r\n') {
        finalContent = finalContent.replace(/\n/g, '\r\n');
      }

      await fs.promises.writeFile(this.params.file_path, finalContent, 'utf8');

      let displayResult: ToolResultDisplay;
      if (editData.isNewFile) {
        displayResult = `Created ${shortenPath(this.params.file_path)}`;
      } else {
        // Generate diff for display
        const fileName = path.basename(this.params.file_path);
        const fileDiff = Diff.createPatch(
          fileName,
          editData.currentContent ?? '', // Should not be null here if not isNewFile
          editData.newContent,
          'Current',
          'Proposed',
          DEFAULT_DIFF_OPTIONS,
        );
        const originallyProposedContent =
          this.params.ai_proposed_string || this.params.new_string;
        const diffStat = getDiffStat(
          fileName,
          editData.currentContent ?? '',
          originallyProposedContent,
          this.params.new_string,
        );
        displayResult = {
          fileDiff,
          fileName,
          originalContent: editData.currentContent,
          newContent: editData.newContent,
          diffStat,
        };
      }

      const llmSuccessMessageParts = [
        editData.isNewFile
          ? `Created new file: ${this.params.file_path} with provided content.`
          : `Successfully modified file: ${this.params.file_path} (${editData.occurrences} replacements).`,
      ];
      if (this.params.modified_by_user) {
        llmSuccessMessageParts.push(
          `User modified the \`new_string\` content to be: ${this.params.new_string}.`,
        );
      }

      return {
        llmContent: llmSuccessMessageParts.join(' '),
        returnDisplay: displayResult,
        // Additional parameters for review mode
        originalContent: editData.currentContent,
        newContent: editData.newContent,
        filePath: this.params.file_path,
        isNewFile: editData.isNewFile,
        occurrences: editData.occurrences,
      };
    } catch (error) {
      const errorMsg = error instanceof Error ? error.message : String(error);
      return {
        llmContent: `Error executing edit: ${errorMsg}`,
        returnDisplay: `Error writing file: ${errorMsg}`,
        error: {
          message: errorMsg,
          type: ToolErrorType.FILE_WRITE_FAILURE,
        },
      };
    }
  }

  /**
   * Creates parent directories if they don't exist
   */
  private ensureParentDirectoriesExist(filePath: string): void {
    const dirName = path.dirname(filePath);
    if (!fs.existsSync(dirName)) {
      fs.mkdirSync(dirName, { recursive: true });
    }
  }
}

/**
 * Implementation of the SmartEdit tool logic
 */
export class SmartEditTool extends BaseDeclarativeTool<SmartEditToolParams, SmartEditResult> {
  static readonly Name = 'replace';

  constructor() {
    super(
      SmartEditTool.Name,
      'Edit',
      `Replaces text within a file. Replaces a single occurrence. This tool requires providing significant context around the change to ensure precise targeting. Always use the ${ReadFileTool.Name} tool to examine the file's current content before attempting a text replacement.
      
      The user has the ability to modify the \`new_string\` content. If modified, this will be stated in the response.
      
      Expectation for required parameters:
      1. \`file_path\` MUST be an absolute path; otherwise an error will be thrown.
      2. \`old_string\` MUST be the exact literal text to replace (including all whitespace, indentation, newlines, and surrounding code etc.).
      3. \`new_string\` MUST be the exact literal text to replace \`old_string\` with (also including all whitespace, indentation, newlines, and surrounding code etc.). Ensure the resulting code is correct and idiomatic and that \`old_string\` and \`new_string\` are different.
      4. \`instruction\` is the detailed instruction of what needs to be changed. It is important to Make it specific and detailed so developers or large language models can understand what needs to be changed and perform the changes on their own if necessary. 
      5. NEVER escape \`old_string\` or \`new_string\`, that would break the exact literal text requirement.
      **Important:** If ANY of the above are not satisfied, the tool will fail. CRITICAL for \`old_string\`: Must uniquely identify the single instance to change. Include at least 3 lines of context BEFORE and AFTER the target text, matching whitespace and indentation precisely. If this string matches multiple locations, or does not match exactly, the tool will fail.
      6. Prefer to break down complex and long changes into multiple smaller atomic calls to this tool. Always check the content of the file after changes or not finding a string to match.
      **Multiple replacements:** If there are multiple and ambiguous occurences of the \`old_string\` in the file, the tool will also fail.`,
      Kind.Edit,
      {
        properties: {
          file_path: {
            description:
              "The absolute path to the file to modify. Must start with '/'.",
            type: 'string',
          },
          instruction: {
            description: `A clear, semantic instruction for the code change, acting as a high-quality prompt for an expert LLM assistant. It must be self-contained and explain the goal of the change.

A good instruction should concisely answer:
1.  WHY is the change needed? (e.g., "To fix a bug where users can be null...")
2.  WHERE should the change happen? (e.g., "...in the 'renderUserProfile' function...")
3.  WHAT is the high-level change? (e.g., "...add a null check for the 'user' object...")
4.  WHAT is the desired outcome? (e.g., "...so that it displays a loading spinner instead of crashing.")

**GOOD Example:** "In the 'calculateTotal' function, correct the sales tax calculation by updating the 'taxRate' constant from 0.05 to 0.075 to reflect the new regional tax laws."

**BAD Examples:**
- "Change the text." (Too vague)
- "Fix the bug." (Doesn't explain the bug or the fix)
- "Replace the line with this new line." (Brittle, just repeats the other parameters)
`,
            type: 'string',
          },
          old_string: {
            description:
              'The exact literal text to replace, preferably unescaped. Include at least 3 lines of context BEFORE and AFTER the target text, matching whitespace and indentation precisely. If this string is not the exact literal text (i.e. you escaped it) or does not match exactly, the tool will fail.',
            type: 'string',
          },
          new_string: {
            description:
              'The exact literal text to replace `old_string` with, preferably unescaped. Provide the EXACT text. Ensure the resulting code is correct and idiomatic.',
            type: 'string',
          },
        },
        required: ['file_path', 'instruction', 'old_string', 'new_string'],
        type: 'object',
      },
    );
  }

  /**
   * Validates the parameters for the Edit tool
   * @param params Parameters to validate
   * @returns Error message string or null if valid
   */
  protected override validateToolParamValues(
    params: SmartEditToolParams,
  ): string | null {
    if (!params.file_path) {
      return "The 'file_path' parameter must be non-empty.";
    }

    if (!path.isAbsolute(params.file_path)) {
      return `File path must be absolute: ${params.file_path}`;
    }

    return null;
  }

  protected createInvocation(
    params: SmartEditToolParams,
  ): ToolInvocation<SmartEditToolParams, SmartEditResult> {
    return new SmartEditToolInvocation(params);
  }
}<|MERGE_RESOLUTION|>--- conflicted
+++ resolved
@@ -180,16 +180,8 @@
       requestId: `smart-edit-req-${Date.now()}`
     };
 
-<<<<<<< HEAD
-    // const llmResponse = await llmService.handleAskLLM(llmMessage);
-    const llmResponse = {
-      status: 200,
-      message: '{"search": "corrected search string that will match the file exactly", "replace": "the replacement string (usually same as original)", "noChangesRequired": false, "explanation": "explanation of what was fixed or why no changes are needed"}'
-    };
-=======
     const llmResponse:any = {}//await llmService.handleAskLLM(llmMessage);
 
->>>>>>> 6a37f239
     if (llmResponse.status === 200 && llmResponse.message) {
       try {
         // Clean the response to extract JSON if wrapped in markdown or text
