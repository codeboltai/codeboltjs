--- conflicted
+++ resolved
@@ -12,11 +12,8 @@
 import { TodoRoutes } from '../routes/todoRoutes';
 import { ModelRoutes } from '../routes/modelRoutes';
 import { AgentRoutes } from '../routes/agentRoutes';
-<<<<<<< HEAD
 import { ProviderRoutes } from '../routes/llmProviderRoutes';
-=======
 import { ConversationRoutes } from '../routes/conversationRoutes';
->>>>>>> 9d445964
 
 const __filename = fileURLToPath(import.meta.url);
 const __dirname = path.dirname(__filename);
@@ -31,11 +28,8 @@
   private todoRoutes: TodoRoutes;
   private modelRoutes: ModelRoutes;
   private agentRoutes: AgentRoutes;
-<<<<<<< HEAD
   private providerRoutes: ProviderRoutes;
-=======
   private conversationRoutes: ConversationRoutes;
->>>>>>> 9d445964
 
   constructor(private app: express.Application) {
     this.startTime = new Date();
@@ -44,11 +38,8 @@
     this.todoRoutes = new TodoRoutes();
     this.modelRoutes = new ModelRoutes();
     this.agentRoutes = new AgentRoutes();
-<<<<<<< HEAD
     this.providerRoutes = new ProviderRoutes();
-=======
     this.conversationRoutes = new ConversationRoutes();
->>>>>>> 9d445964
     this.setupRoutes();
   }
 
@@ -197,11 +188,8 @@
         info: '/info',
         models: '/models',
         agents: '/agents',
-<<<<<<< HEAD
         providers: '/providers',
-=======
         conversations: '/conversations',
->>>>>>> 9d445964
         bundle: '/bundle/',
         download: '/download/sampleagent',
         mcp: '/mcp/',
