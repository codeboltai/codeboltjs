import { ClientConnection, Message, ResponseMessage, formatLogMessage } from '../../types';

import { UserMessage } from '@codebolt/types/sdk'

import { ConnectionManager } from '../../core/connectionManagers/connectionManager';
import { NotificationService } from '../../services/NotificationService';
import { SendMessageToAgent } from '../agentMessaging/sendMessageToAgent';
import { SendMessageToRemote } from '../remoteMessaging/sendMessageToRemote';

/**
 * Routes messages with explicit workflow visibility
 * Shows the complete message flow and notifications
 */
export class AppMessageRouter {

  private connectionManager: ConnectionManager;
  private sendMessageToAgent: SendMessageToAgent;
  private notificationService: NotificationService;
  private sendMessageToRemote: SendMessageToRemote;

  constructor() {

    this.connectionManager = ConnectionManager.getInstance();
<<<<<<< HEAD
    this.sendMessageToAgent= new SendMessageToAgent();
    this.sendMessageToRemote = new SendMessageToRemote();
=======
    this.sendMessageToAgent = new SendMessageToAgent();
>>>>>>> 298f085e
    this.notificationService = NotificationService.getInstance();
  }

  handleAppMessage(app: ClientConnection, message: UserMessage): void {
    console.log(formatLogMessage('info', 'MessageRouter', `Handling app message: ${message.type} from ${app.id}`));

    this.handleAppResponse(app, message);
  }

  /**
   * Handle responses from apps (responding back to agent requests)
   */
  handleAppResponse(app: ClientConnection, message: UserMessage): void {
    console.log(formatLogMessage('info', 'MessageRouter', `Handling app response: ${message.type} from ${app.id}`));

    // Check if this message has a requestId and could be a response to a pending request
    // const messageWithRequestId = message as Message & { requestId?: string };
    // if (messageWithRequestId.requestId) {
    //   // Try to resolve any pending request first
    //   this.notificationService.handleResponse(messageWithRequestId.requestId, message);
    //   return
    // }
    //check if its initial message
    if (message.type == 'messageResponse') {
      this.handleInitialUserMessage(app, message)
    }
    else {
      this.sendMessageToAgent.sendResponseToAgent(app, message);

    }
  }
  handleInitialUserMessage(app: ClientConnection, message: UserMessage): void {
    console.log(formatLogMessage('info', 'MessageRouter', `Handling initial user message: ${message.type} from ${app.id}`));
    this.sendMessageToAgent.sendInitialMessage(message);
  }



  /**
   * Forward agent request to app
   */
  private forwardToApp(agent: ClientConnection, message: Message): void {
    console.log(formatLogMessage('info', 'MessageRouter', `Forwarding request from agent ${agent.id} to app`));

    // Cache the message ID -> agent ID mapping for response routing
    const agentManager = this.connectionManager.getAgentConnectionManager();
    const appManager = this.connectionManager.getAppConnectionManager();
    if (message.id) {
      agentManager.cacheMessageToAgent(message.id, agent.id);
    }

    // Add agentId to the message so app knows where to send response back
    const messageWithAgentId = { ...message, agentId: agent.id };

    const apps = appManager.getAllApps();
    if (apps.length === 0) {
      console.log(formatLogMessage('info', 'MessageRouter', 'No local apps available, forwarding via remote proxy'));
      this.sendMessageToRemote.forwardAgentMessage(agent, messageWithAgentId, { requireRemote: true });
      return;

      this.connectionManager.sendError(agent.id, 'No apps available to handle the request', message.id);
      return;
    }

    // Send to first available app
    const app = apps[0];
    const success = appManager.sendToApp(app.id, messageWithAgentId);
    if (!success) {
      console.log(formatLogMessage('warn', 'MessageRouter', 'Failed to reach local app, forwarding via remote proxy'));
      this.sendMessageToRemote.forwardAgentMessage(agent, messageWithAgentId, { requireRemote: true });
      return;

      this.connectionManager.sendError(agent.id, 'Failed to forward request to app', message.id);
    }
  }



}<|MERGE_RESOLUTION|>--- conflicted
+++ resolved
@@ -21,12 +21,8 @@
   constructor() {
 
     this.connectionManager = ConnectionManager.getInstance();
-<<<<<<< HEAD
     this.sendMessageToAgent= new SendMessageToAgent();
     this.sendMessageToRemote = new SendMessageToRemote();
-=======
-    this.sendMessageToAgent = new SendMessageToAgent();
->>>>>>> 298f085e
     this.notificationService = NotificationService.getInstance();
   }
 
