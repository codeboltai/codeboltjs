import { ClientConnection, ProjectInfo, formatLogMessage } from '../../types';
import { logger } from '../../utils/logger';

/**
 * Manages lifecycle and operations for TUI WebSocket connections.
 */
export class TuiConnectionsManager {
  private static instance: TuiConnectionsManager;

  private readonly tuis = new Map<string, ClientConnection>();

  private constructor() {}

  static getInstance(): TuiConnectionsManager {
    if (!TuiConnectionsManager.instance) {
      TuiConnectionsManager.instance = new TuiConnectionsManager();
    }

    return TuiConnectionsManager.instance;
  }

  registerTui(connection: ClientConnection): void {
    this.tuis.set(connection.id, connection);
    logger.info(
      formatLogMessage(
        'info',
        'TuiConnectionsManager',
        `TUI registered: ${connection.id}${connection.currentProject ? ` with project: ${connection.currentProject.path}` : ''}${connection.instanceId ? ` and instanceId: ${connection.instanceId}` : ''}`
      )
    );
  }

  removeTui(tuiId: string): void {
    if (this.tuis.delete(tuiId)) {
      logger.info(formatLogMessage('info', 'TuiConnectionsManager', `TUI disconnected: ${tuiId}`));
    }
  }

  getTui(tuiId: string): ClientConnection | undefined {
    return this.tuis.get(tuiId);
  }

  getAllTuis(): ClientConnection[] {
    return Array.from(this.tuis.values());
  }

  getTuiCount(): number {
    return this.tuis.size;
  }

  sendToTui(tuiId: string, message: unknown): boolean {
    const tui = this.tuis.get(tuiId);

    if (!tui) {
      logger.warn(formatLogMessage('warn', 'TuiConnectionsManager', `TUI ${tuiId} not found`));
      return false;
    }

    try {
      tui.ws.send(JSON.stringify(message));
      logger.info(formatLogMessage('info', 'TuiConnectionsManager', `Message sent to TUI ${tuiId}`));
      return true;
    } catch (error) {
      logger.error(formatLogMessage('error', 'TuiConnectionsManager', `Error sending message to TUI ${tuiId}: ${error}`));
      return false;
    }
  }

  broadcast(message: unknown): void {
    this.tuis.forEach((tui) => {
      try {
        tui.ws.send(JSON.stringify(message));
      } catch (error) {
        logger.error(formatLogMessage('error', 'TuiConnectionsManager', `Error broadcasting to TUI ${tui.id}: ${error}`));
      }
    });
  }

<<<<<<< HEAD
  updateTuiProject(tuiId: string, projectInfo: ProjectInfo): boolean {
    const tui = this.tuis.get(tuiId);

    if (!tui) {
      logger.warn(formatLogMessage('warn', 'TuiConnectionsManager', `TUI ${tuiId} not found for project update`));
      return false;
    }

    tui.currentProject = projectInfo;
    logger.info(formatLogMessage('info', 'TuiConnectionsManager', `Updated project for TUI ${tuiId}: ${projectInfo.path}`));
    return true;
  }
=======

>>>>>>> 0393bc1d

  getTuiProject(tuiId: string): ProjectInfo | undefined {
    return this.tuis.get(tuiId)?.currentProject;
  }
}<|MERGE_RESOLUTION|>--- conflicted
+++ resolved
@@ -76,22 +76,7 @@
     });
   }
 
-<<<<<<< HEAD
-  updateTuiProject(tuiId: string, projectInfo: ProjectInfo): boolean {
-    const tui = this.tuis.get(tuiId);
 
-    if (!tui) {
-      logger.warn(formatLogMessage('warn', 'TuiConnectionsManager', `TUI ${tuiId} not found for project update`));
-      return false;
-    }
-
-    tui.currentProject = projectInfo;
-    logger.info(formatLogMessage('info', 'TuiConnectionsManager', `Updated project for TUI ${tuiId}: ${projectInfo.path}`));
-    return true;
-  }
-=======
-
->>>>>>> 0393bc1d
 
   getTuiProject(tuiId: string): ProjectInfo | undefined {
     return this.tuis.get(tuiId)?.currentProject;
