--- conflicted
+++ resolved
@@ -41,11 +41,8 @@
     "zod": "^3.22.4"
   },
   "devDependencies": {
-<<<<<<< HEAD
     "@codebolt/eslint-config": "workspace:*",
-=======
     "@types/better-sqlite3": "^7.6.9",
->>>>>>> 6546640b
     "@types/js-yaml": "^4.0.9",
     "@types/node": "^20.14.2",
     "@types/uri-templates": "^0.1.34",
