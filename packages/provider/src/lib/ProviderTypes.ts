--- conflicted
+++ resolved
@@ -9,35 +9,7 @@
   environmentName: string;
   [key: string]: unknown;
 }
-<<<<<<< HEAD
-enum AgentType {
-  Marketplace = 'marketplace',
-  Zip_Path = 'zippath',
-  Folder_Path='folderpath',
-  URL = 'url'
-}
 
-export interface AgentStartMessage extends FlatUserMessage {
-  task?: string;
-  context?: unknown;
-  timestamp?: number;
-  agentId: string;
-  agentType:AgentType,
-  path?:string
-  [key: string]: unknown;
-}
-
-export interface RawMessageForAgent {
-  type: string;
-  requestId: string;
-  action?: string;
-  data?: unknown;
-  timestamp?: number;
-  [key: string]: unknown;
-}
-=======
-
->>>>>>> 43b86324
 
 export interface ProviderStartResult {
   success: boolean;
